﻿<Project Sdk="Microsoft.NET.Sdk">

  <PropertyGroup>
    <TargetFrameworks>netstandard2.1;netstandard2.0;net47;net46;net45;net4;net35</TargetFrameworks>
    <OutputPath>..\bin\$(Configuration)\</OutputPath>
    <DocumentationFile>..\bin\$(Configuration)\$(TargetFramework)\SharedMemory.xml</DocumentationFile>
  </PropertyGroup>

  <PropertyGroup>
    <AllowUnsafeBlocks>true</AllowUnsafeBlocks>
    <GeneratePackageOnBuild>false</GeneratePackageOnBuild>
    <Company />
    <Authors>Justin Stenning</Authors>
    <Copyright>Copyright (c) 2020 Justin Stenning</Copyright>
  </PropertyGroup>

  <PropertyGroup Condition=" '$(TargetFramework)' == 'netstandard2.1'">
    <DefineConstants>NETCORE;NETCORE3_0;NET40Plus</DefineConstants>
  </PropertyGroup>

  <PropertyGroup Condition=" '$(TargetFramework)' == 'netstandard2.0'">
    <DefineConstants>NETCORE;NETCORE2_0;NET40Plus</DefineConstants>
  </PropertyGroup>

  <PropertyGroup Condition=" '$(TargetFramework)' == 'net47'">
    <DefineConstants>NET45;NETFULL;NET40Plus</DefineConstants>
  </PropertyGroup>

  <PropertyGroup Condition=" '$(TargetFramework)' == 'net46'">
    <DefineConstants>NET45;NETFULL;NET40Plus</DefineConstants>
  </PropertyGroup>
  
  <PropertyGroup Condition=" '$(TargetFramework)' == 'net45'">
    <DefineConstants>NET45;NETFULL;NET40Plus</DefineConstants>
  </PropertyGroup>

  <PropertyGroup Condition=" '$(TargetFramework)' == 'net4'">
    <DefineConstants>NET40;NETFULL;NET40Plus</DefineConstants>
  </PropertyGroup>

  <PropertyGroup Condition=" '$(TargetFramework)' == 'net35'">
    <DefineConstants>NET35;NETFULL</DefineConstants>
  </PropertyGroup>

  <ItemGroup Condition="'$(TargetFramework)' == 'netstandard2.0'">
    <PackageReference Include="System.Reflection.Emit.Lightweight">
      <Version>4.7.0</Version>
    </PackageReference>
  </ItemGroup>

<<<<<<< HEAD
  <ItemGroup Condition="'$(TargetFramework)' == 'netstandard3.0'">
    <PackageReference Include="System.Reflection.Emit.Lightweight">
      <Version>4.3.0</Version>
    </PackageReference>
  </ItemGroup>
=======
  <ItemGroup Condition=" '$(TargetFramework)' == 'net4' or '$(TargetFramework)' == 'net35'">
    <Compile Remove="RpcBuffer.cs" />
  </ItemGroup>

>>>>>>> 26d636fb
</Project><|MERGE_RESOLUTION|>--- conflicted
+++ resolved
@@ -48,16 +48,13 @@
     </PackageReference>
   </ItemGroup>
 
-<<<<<<< HEAD
   <ItemGroup Condition="'$(TargetFramework)' == 'netstandard3.0'">
     <PackageReference Include="System.Reflection.Emit.Lightweight">
-      <Version>4.3.0</Version>
+      <Version>4.7.0</Version>
     </PackageReference>
   </ItemGroup>
-=======
+
   <ItemGroup Condition=" '$(TargetFramework)' == 'net4' or '$(TargetFramework)' == 'net35'">
     <Compile Remove="RpcBuffer.cs" />
   </ItemGroup>
-
->>>>>>> 26d636fb
 </Project>